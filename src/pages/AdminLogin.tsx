--- conflicted
+++ resolved
@@ -58,23 +58,12 @@
       const apiBaseUrl = process.env.REACT_APP_API_BASE_URL || 'http://localhost:8000';
       const cleanPhone = getCleanPhoneNumber(phone);
       
-<<<<<<< HEAD
-      // 🔍 DEBUG: Log API configuration for staging investigation
-      console.log('🔍 ADMIN LOGIN DEBUG - STAGING INVESTIGATION');
-      console.log('  - Environment:', process.env.NODE_ENV);
-      console.log('  - REACT_APP_API_BASE_URL:', process.env.REACT_APP_API_BASE_URL);
-      console.log('  - Final API Base URL:', apiBaseUrl);
-      console.log('  - Phone Number:', phoneNumber);
-      console.log('  - Request URL:', `${apiBaseUrl}/auth/request-otp`);
-=======
       // Debug logging
       console.log('📱 Phone number debug:', {
         original: phone,
         cleaned: cleanPhone,
         length: cleanPhone.length
       });
-      
->>>>>>> 8942f1d0
       const response = await fetch(`${apiBaseUrl}/auth/request-otp`, {
         method: 'POST',
         headers: {
@@ -112,12 +101,8 @@
     setMessage(null);
 
     try {
-<<<<<<< HEAD
-      const apiBaseUrl = process.env.REACT_APP_API_BASE_URL || '';
-=======
       const apiBaseUrl = process.env.REACT_APP_API_BASE_URL || 'http://localhost:8000';
       const cleanPhone = getCleanPhoneNumber(phone);
->>>>>>> 8942f1d0
       
       const response = await fetch(`${apiBaseUrl}/auth/verify-otp`, {
         method: 'POST',
