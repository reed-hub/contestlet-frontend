--- conflicted
+++ resolved
@@ -52,9 +52,6 @@
     }
 
     try {
-<<<<<<< HEAD
-      const apiBaseUrl = process.env.REACT_APP_API_BASE_URL || '';
-=======
       const apiBaseUrl = process.env.REACT_APP_API_BASE_URL || 'http://localhost:8000';
       
       // 🔍 DEBUG: Log API configuration for staging investigation
@@ -64,8 +61,6 @@
       console.log('  - Final API Base URL:', apiBaseUrl);
       console.log('  - Phone Number:', phoneNumber);
       console.log('  - Request URL:', `${apiBaseUrl}/auth/request-otp`);
-      
->>>>>>> b7d3f2ca
       const response = await fetch(`${apiBaseUrl}/auth/request-otp`, {
         method: 'POST',
         headers: {
