{
  "git": {
    "deploymentEnabled": {
      "develop": false,
      "staging": true,
      "main": true
    },
    "productionBranch": "main"
  },
  "regions": ["iad1"],
  "framework": "create-react-app",
  "buildCommand": "npm run build",
  "outputDirectory": "build",
<<<<<<< HEAD
  "installCommand": "npm ci --omit=dev",
  "devCommand": "npm start",
  "headers": [
    {
      "source": "/manifest.json",
      "headers": [
        {
          "key": "Cache-Control",
          "value": "public, max-age=86400"
        },
        {
          "key": "Content-Type",
          "value": "application/json"
        }
      ]
    },
    {
      "source": "/(favicon.ico|logo192.png|logo512.png|robots.txt)",
      "headers": [
        {
          "key": "Cache-Control",
          "value": "public, max-age=86400"
        }
      ]
    }
  ]
=======
  "installCommand": "npm install",
  "devCommand": "npm start",
  "functions": {
    "app/**": {
      "maxDuration": 30
    }
  }
>>>>>>> 8b2810be
}<|MERGE_RESOLUTION|>--- conflicted
+++ resolved
@@ -11,9 +11,13 @@
   "framework": "create-react-app",
   "buildCommand": "npm run build",
   "outputDirectory": "build",
-<<<<<<< HEAD
   "installCommand": "npm ci --omit=dev",
   "devCommand": "npm start",
+  "functions": {
+    "app/**": {
+      "maxDuration": 30
+    }
+  },
   "headers": [
     {
       "source": "/manifest.json",
@@ -38,13 +42,4 @@
       ]
     }
   ]
-=======
-  "installCommand": "npm install",
-  "devCommand": "npm start",
-  "functions": {
-    "app/**": {
-      "maxDuration": 30
-    }
-  }
->>>>>>> 8b2810be
 }